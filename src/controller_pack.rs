--- conflicted
+++ resolved
@@ -142,11 +142,7 @@
 }
 
 #[repr(C)]
-<<<<<<< HEAD
-#[derive(Clone, Copy, Debug, PartialEq, Eq)]
-=======
 #[derive(Clone, Copy, PartialEq, Eq)]
->>>>>>> d672af43
 struct IndexTable {
   unused1: u8,
   checksum: u8,
